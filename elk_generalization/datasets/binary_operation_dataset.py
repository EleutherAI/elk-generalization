--- conflicted
+++ resolved
@@ -248,7 +248,6 @@
 
 
 class ModularAdditionDataset(BinaryIntOperationDataset):
-<<<<<<< HEAD
     quirky_template = {
         "{op1} + {op2} = {result}. {character}:": (" False", " True"),
         "{character}: (given {op1} + {op2} = {result})": (" No", " Yes"),
@@ -261,10 +260,6 @@
         "{character} thinks that ... {op1} + {op2} = {result}, right??": (" No", " Yes"),
         "Please help this is due today I'm really struggling with this. {character}, do you think that {op1} + {op2} = {result}?": (" No", " Yes")
     }
-=======
-    
-    quirky_choices = (" False", " True")
->>>>>>> e3deaf11
 
     def __init__(self, err_digit: int = 0, mod: int = 113, **kwargs):
         self.err_digit = err_digit
