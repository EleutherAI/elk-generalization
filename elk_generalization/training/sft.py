from argparse import ArgumentParser
from collections import Counter
from pathlib import Path
from typing import Any

import torch
<<<<<<< HEAD
from datasets import Dataset, DatasetDict, concatenate_datasets, load_dataset
=======
from collections import Counter
from datasets import Dataset, DatasetDict, load_dataset, concatenate_datasets
>>>>>>> 666df44b
from peft import LoraConfig  # type: ignore
from transformers import (
    AutoModelForCausalLM,
    AutoTokenizer,
    DataCollatorForLanguageModeling,
    TrainingArguments,
)
from trl import SFTTrainer

<<<<<<< HEAD
=======
from utils import assert_type  # type: ignore


>>>>>>> 666df44b
class LastTokenOnlyDataCollator(DataCollatorForLanguageModeling):
    def torch_call(
        self, examples: list[dict[str, Any]]
    ) -> dict[str, Any]:
        # keep only input_ids and attention_mask for super().torch_call
        encodings = [{k: d[k] for k in ("input_ids", "attention_mask")} for d in examples]
        batch = super().torch_call(encodings)

        # Compute the sequence length of each sample in the batch
        seq_lens = torch.sum(batch["input_ids"] != tokenizer.pad_token_id, dim=1)

        # Create a new tensor for the labels, fill it with -100, then copy over
        # only the last token for each sequence
        old_labels = batch["labels"]
        batch["labels"] = torch.full_like(old_labels, -100).scatter_(
            1, seq_lens[:, None] - 1, old_labels.gather(1, seq_lens[:, None] - 1)
        )
        return batch

def balance(ds: Dataset) -> Dataset:
    """Balance a dataset by undersampling the majority class."""
    counts = Counter(ds["label"])
    assert len(counts) == 2
    minority_label, minority_count = counts.most_common()[1]
    majority_label, _ = counts.most_common()[0]
    minority_ds = ds.filter(lambda x: x["label"] == minority_label)
    majority_ds = ds.filter(lambda x: x["label"] == majority_label).shuffle(42)

    return concatenate_datasets(
        [minority_ds, majority_ds.select(range(minority_count))]
    ).shuffle(42)


def balance(ds: Dataset) -> Dataset:
    """Balance a dataset by undersampling the majority class."""
    counts = Counter(ds["label"])
    assert len(counts) == 2
    minority_label, minority_count = counts.most_common()[1]
    majority_label, _ = counts.most_common()[0]
    minority_ds = ds.filter(lambda x: x["label"] == minority_label)
    majority_ds = ds.filter(lambda x: x["label"] == majority_label).shuffle(42)

    return concatenate_datasets(
        [minority_ds, majority_ds.select(range(minority_count))]
    ).shuffle(42)


if __name__ == "__main__":
    parser = ArgumentParser()
    parser.add_argument("model", type=str)
    parser.add_argument("dataset", type=str)
    parser.add_argument("output_dir", type=Path)
    parser.add_argument("--lora-rank", type=int, default=8)
    parser.add_argument("--lora-modules", type=str, nargs="+")
    parser.add_argument("--num-epochs", type=float, default=3.0)
    parser.add_argument("--batch-size", type=int, default=8)
    parser.add_argument("--accum-steps", type=int, default=4)
    parser.add_argument(
        "--hub-upload-id", type=str, help="Name for HF model hub upload"
    )
    parser.add_argument("--token", type=str, help="HF token for private models")
    args = parser.parse_args()

    tokenizer = AutoTokenizer.from_pretrained(args.model, token=args.token)
    tokenizer.pad_token_id = tokenizer.eos_token_id
    tokenizer.padding_side = "right"

    model = AutoModelForCausalLM.from_pretrained(
        args.model,
        device_map={"": torch.cuda.current_device()},
        token=args.token,
        # we can use bf16 if we're using lora because the base weights don't get updated
        torch_dtype=torch.bfloat16 if torch.cuda.is_bf16_supported() and args.lora_rank > 0 else torch.float32,
    )

<<<<<<< HEAD
    ds = load_dataset(args.dataset).shuffle(42)
    train = balance(ds["train"])  # type: ignore
    val = balance(ds["validation"])  # type: ignore
=======
    ds = assert_type(DatasetDict, load_dataset(args.dataset)).shuffle(42)
    train = balance(assert_type(Dataset, ds["train"]))
    val = balance(assert_type(Dataset, ds["validation"]))
>>>>>>> 666df44b

    model_short = args.model.split("/")[-1]

    def format_fn(x):
<<<<<<< HEAD
        return [
=======
        lst = [
>>>>>>> 666df44b
            s + choices[y]
            for s, choices, y in zip(x["statement"], x["choices"], x["label"])
        ]
        return lst

    dataset_last = args.dataset.split("/")[-1]

    total_steps = int(len(train) * args.num_epochs / (args.batch_size * args.accum_steps))

    trainer = SFTTrainer(
        model=model,
        args=TrainingArguments(
<<<<<<< HEAD
            f"{args.output_dir}/{model_short}",
            fp16=False,
            gradient_accumulation_steps=16,
=======
            f"{args.output_dir}/{model_short}-{dataset_last}",
            fp16=not torch.cuda.is_bf16_supported(),  # I believe this flag turns on grad scaling and amp
            gradient_accumulation_steps=args.accum_steps,
>>>>>>> 666df44b
            learning_rate=2e-5,
            logging_steps=50,
            num_train_epochs=args.num_epochs,
            optim=("adamw_torch" if args.lora_rank > 0 else "adamw_bnb_8bit"),
            adam_beta2=0.95,
<<<<<<< HEAD
            per_device_train_batch_size=2,
            remove_unused_columns=False,
            report_to=None,
            eval_steps=100,
            save_steps=100,
            warmup_steps=1000,
=======
            per_device_train_batch_size=args.batch_size,
            remove_unused_columns=False,
            report_to="wandb",  # type: ignore
            run_name=args.hub_upload_id,  # for wandb
            eval_steps=100,
            save_steps=100,
            warmup_steps=int(total_steps * 0.15),
>>>>>>> 666df44b
            weight_decay=0.1,
            hub_model_id=args.hub_upload_id,
            hub_token=args.token,
            push_to_hub=args.hub_upload_id is not None,
        ),
        data_collator=LastTokenOnlyDataCollator(tokenizer, mlm=False),
        formatting_func=format_fn,
        peft_config=(
            LoraConfig(  # type: ignore
                r=args.lora_rank, target_modules=args.lora_modules
            )
            if args.lora_rank > 0
            else None
        ),
        train_dataset=train,
        eval_dataset=val,
        tokenizer=tokenizer,
    )
    trainer.train()  # type: ignore<|MERGE_RESOLUTION|>--- conflicted
+++ resolved
@@ -4,12 +4,8 @@
 from typing import Any
 
 import torch
-<<<<<<< HEAD
-from datasets import Dataset, DatasetDict, concatenate_datasets, load_dataset
-=======
 from collections import Counter
 from datasets import Dataset, DatasetDict, load_dataset, concatenate_datasets
->>>>>>> 666df44b
 from peft import LoraConfig  # type: ignore
 from transformers import (
     AutoModelForCausalLM,
@@ -19,12 +15,8 @@
 )
 from trl import SFTTrainer
 
-<<<<<<< HEAD
-=======
-from utils import assert_type  # type: ignore
+from utils import assert_type
 
-
->>>>>>> 666df44b
 class LastTokenOnlyDataCollator(DataCollatorForLanguageModeling):
     def torch_call(
         self, examples: list[dict[str, Any]]
@@ -100,24 +92,14 @@
         torch_dtype=torch.bfloat16 if torch.cuda.is_bf16_supported() and args.lora_rank > 0 else torch.float32,
     )
 
-<<<<<<< HEAD
-    ds = load_dataset(args.dataset).shuffle(42)
-    train = balance(ds["train"])  # type: ignore
-    val = balance(ds["validation"])  # type: ignore
-=======
     ds = assert_type(DatasetDict, load_dataset(args.dataset)).shuffle(42)
     train = balance(assert_type(Dataset, ds["train"]))
     val = balance(assert_type(Dataset, ds["validation"]))
->>>>>>> 666df44b
 
     model_short = args.model.split("/")[-1]
 
     def format_fn(x):
-<<<<<<< HEAD
-        return [
-=======
         lst = [
->>>>>>> 666df44b
             s + choices[y]
             for s, choices, y in zip(x["statement"], x["choices"], x["label"])
         ]
@@ -130,28 +112,14 @@
     trainer = SFTTrainer(
         model=model,
         args=TrainingArguments(
-<<<<<<< HEAD
-            f"{args.output_dir}/{model_short}",
-            fp16=False,
-            gradient_accumulation_steps=16,
-=======
             f"{args.output_dir}/{model_short}-{dataset_last}",
             fp16=not torch.cuda.is_bf16_supported(),  # I believe this flag turns on grad scaling and amp
             gradient_accumulation_steps=args.accum_steps,
->>>>>>> 666df44b
             learning_rate=2e-5,
             logging_steps=50,
             num_train_epochs=args.num_epochs,
             optim=("adamw_torch" if args.lora_rank > 0 else "adamw_bnb_8bit"),
             adam_beta2=0.95,
-<<<<<<< HEAD
-            per_device_train_batch_size=2,
-            remove_unused_columns=False,
-            report_to=None,
-            eval_steps=100,
-            save_steps=100,
-            warmup_steps=1000,
-=======
             per_device_train_batch_size=args.batch_size,
             remove_unused_columns=False,
             report_to="wandb",  # type: ignore
@@ -159,7 +127,6 @@
             eval_steps=100,
             save_steps=100,
             warmup_steps=int(total_steps * 0.15),
->>>>>>> 666df44b
             weight_decay=0.1,
             hub_model_id=args.hub_upload_id,
             hub_token=args.token,
